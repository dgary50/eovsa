--- conflicted
+++ resolved
@@ -434,11 +434,7 @@
 
     t_pha = phacal['timestamp']
     if refcal is None:
-<<<<<<< HEAD
         refcal = sql2refcal(t_pha)
-=======
-        refcal = sql2refcal(t_pha) 
->>>>>>> 6c0fdf12
     t_ref = refcal['timestamp']
     dpha=phacal['pha']-refcal['pha']
     flag_pha=phacal['flag']
@@ -495,13 +491,8 @@
     ax[0,0].set_ylabel('Phase Diff [rad]')
     ax[1,0].set_ylabel('Phase Diff [rad]')
     for i in range(13): ax[1,i].set_xlabel('f [GHz]')
-<<<<<<< HEAD
-    return {'t_pha':t_pha, 't_ref':t_ref, 'poff':np.array(poff),'pslope':np.array(pslope),'flag':np.array(flag)}
-
-=======
     return {'t_pha':t_pha, 't_ref':t_ref, 'poff':np.array(poff),'pslope':np.array(pslope),'flag':np.array(flag),'phacal':phacal}
-    
->>>>>>> 6c0fdf12
+
 def sql2refcal(t):
     '''Supply a timestamp in Time format, return the closest refcal data'''
     import cal_header as ch
