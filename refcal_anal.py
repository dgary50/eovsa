--- conflicted
+++ resolved
@@ -516,17 +516,10 @@
                 poff[pol].append(0.0)
                 pslope[pol].append(0.0)
                 flag[pol].append(1)
-<<<<<<< HEAD
     for j in range(2): ax[j, 0].set_ylabel('Phase Diff [rad]')
     for i in range(13):
         ax[1, i].set_xlabel('f [GHz]')
         if i != 0:
-=======
-    for j in range(2): ax[j,0].set_ylabel('Phase Diff [rad]')
-    for i in range(13): 
-        ax[1,i].set_xlabel('f [GHz]')
-        if i != 0: 
->>>>>>> e813e897
             for j in range(2): ax[j, i].set_yticklabels([])
     return {'t_pha': t_pha, 't_ref': t_ref, 'poff': np.transpose(poff), 'pslope': np.transpose(pslope),
             'flag': np.transpose(flag), 'phacal': phacal}
