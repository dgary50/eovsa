--- conflicted
+++ resolved
@@ -63,6 +63,7 @@
 import datetime as dt
 from time import gmtime
 
+
 class Angle:
     """General angle class, converts input to radians, but handles input
        and output in various units."""
@@ -1186,13 +1187,7 @@
         # Return default directory on pipeline
         datadir = '/data1/eovsa/fits/IDB/'
         print('GET_IDBDIR: Environment variable', envar, 'is not defined. Returning root of latest data.')
-<<<<<<< HEAD
-    if datadir[-1] !='/':
-        datadir = ''.join([datadir,'/'])
-    return datadir
-=======
     return str(datadir)
->>>>>>> 5aa5d24e
 
 
 def fname2mjd(filename):
