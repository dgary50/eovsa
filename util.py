--- conflicted
+++ resolved
@@ -689,10 +689,6 @@
                 self.LocalTime = locT
             except:
                 pass
-<<<<<<< HEAD
-
-=======
->>>>>>> e8f683dc
 
 from math import floor
 
